--- conflicted
+++ resolved
@@ -719,42 +719,7 @@
                 'valid': False,
                 'errors': [f"Business validation failed: {str(e)}"]
             }
-    
-<<<<<<< HEAD
-    def _validate_file_formats(self, user_id: str) -> Dict[str, Any]:
-        """Validate file formats before backup."""
-        try:
-            invalid_files = []
-            
-            # Check transaction files for valid formats
-            transaction_files = list_user_files(user_id)
-            for file_obj in transaction_files:
-                if not file_obj.file_format or file_obj.file_format not in ['CSV', 'OFX', 'QIF']:
-                    invalid_files.append(f"File {file_obj.file_name} has invalid format: {file_obj.file_format}")
-                
-                # Check file status - should be processed successfully
-                if file_obj.processing_status not in ['PROCESSED', 'SUCCESS']:
-                    invalid_files.append(f"File {file_obj.file_name} not processed successfully (status: {file_obj.processing_status})")
-            
-            if invalid_files:
-                return {
-                    'valid': False,
-                    'errors': [f"Invalid file formats detected: {'; '.join(invalid_files)}"]
-                }
-            
-            return {
-                'valid': True,
-                'errors': []
-            }
-            
-        except Exception as e:
-            logger.error(f"Error validating file formats: {str(e)}")
-            return {
-                'valid': False,
-                'errors': [f"File format validation failed: {str(e)}"]
-            }
-
-=======
+  
     def _generate_summary_data(self, package_data: Dict[str, Any]) -> Dict[str, Any]:
         """Generate detailed summary for user review"""
         try:
@@ -938,8 +903,6 @@
             i += 1
         
         return f"{size:.1f}{size_names[i]}"
-    
->>>>>>> 11863623
     def _validate_empty_profile(self, user_id: str) -> Dict[str, Any]:
         """Validate that user profile is completely empty for restore."""
         try:
@@ -1444,49 +1407,5 @@
         logger.info(f"Cleanup operation for user {user_id} backups")
         return 0
 
-<<<<<<< HEAD
-    # =============================================================================
-    # Backup Method Aliases (Legacy Export Terminology)
-    # =============================================================================
-
-    def initiate_backup(self, user_id: str, backup_type: FZIPBackupType,
-                       include_analytics: bool = False, description: Optional[str] = None,
-                       backup_format: FZIPFormat = FZIPFormat.FZIP,
-                       **kwargs) -> FZIPJob:
-        """
-        Initiate a new backup job (alias for initiate_export) with file format validation.
-        
-        Args:
-            user_id: User identifier
-            backup_type: Type of backup to perform
-            include_analytics: Whether to include analytics data
-            description: Optional description for the backup
-            backup_format: Format of the backup package
-        """
-        # Validate file formats before backup
-        format_check = self._validate_file_formats(user_id)
-        if not format_check['valid']:
-            error_message = "File format validation failed: " + " ".join(format_check['errors'])
-            raise ValidationException(error_message)
-        
-        return self.initiate_export(user_id, backup_type, include_analytics, 
-                                  description, backup_format, **kwargs)
-
-    def collect_backup_data(self, user_id: str, backup_type: FZIPBackupType,
-                           include_analytics: bool = False, **kwargs) -> Dict[str, Any]:
-        """Collect user data for backup (alias for collect_user_data)"""
-        return self.collect_user_data(user_id, backup_type, include_analytics, **kwargs)
-
-    def build_backup_package(self, backup_job: FZIPJob, collected_data: Dict[str, Any]) -> Tuple[str, int]:
-        """Build backup package (alias for build_export_package)"""
-        return self.build_export_package(backup_job, collected_data)
-
-    def cleanup_expired_backups(self, user_id: str) -> int:
-        """Clean up expired backup files (alias for cleanup_expired_exports)"""
-        return self.cleanup_expired_exports(user_id)
-
-=======
->>>>>>> 11863623
-
 # Global service instance
 fzip_service = FZIPService()