"""
Service module for file processing functionality.
This module contains refactored functionality from the original process_file_with_account function.
"""
import json
import logging
import os
import traceback
import uuid
from typing import Dict, Any, List, Optional, Tuple, Union
from decimal import Decimal
from dataclasses import dataclass

from datetime import datetime

from handlers.account_operations import create_response
from models import account
from models.account import Account, Currency
from models.money import Money
from models.transaction_file import DateRange, FileFormat, ProcessingStatus, TransactionFile, convert_currency_input
from models.file_map import FileMap
from models.transaction import Transaction
from utils.lambda_utils import handle_error
from utils.transaction_parser_new import parse_transactions, file_type_selector
from utils.db_utils import (
    create_transaction_file,
    get_transaction_by_account_and_hash,
    get_transaction_file,
    list_account_files,
    list_account_transactions,
    update_account,
    update_transaction,
    update_transaction_file,
    create_transaction,
    delete_transactions_for_file,
    get_file_map,
    list_file_transactions,
    get_transactions_table,
    update_transaction_file_object
)
from utils.file_processor_utils import (
    check_duplicate_transaction,
    get_file_content,
    calculate_opening_balance_from_duplicates
)
from utils.auth import NotAuthorized, NotFound
from services.auth_checks import (
    checked_mandatory_account,
    checked_mandatory_file_map,
    checked_mandatory_transaction_file,
    checked_optional_account,
    checked_optional_file_map,
    checked_optional_transaction_file
)

# Configure logging
logger = logging.getLogger()
logger.setLevel(logging.INFO)

@dataclass
class FileProcessorResponse:
    """Response object for file processor operations"""
    message: str
    transactions: Optional[List[Transaction]] = None
    transaction_count: int = 0
    duplicate_count: int = 0
    updated_count: int = 0
    deleted_count: int = 0

    def to_dict(self) -> Dict[str, Any]:
        # Serialize transactions using to_dynamodb_item() which properly handles Decimal -> str conversion
        serialized_transactions = []
        if self.transactions:
            for tx in self.transactions:
                serialized_tx = tx.to_dynamodb_item()
                serialized_transactions.append(serialized_tx)
        
        return {
            "message": self.message,
            "transactions": serialized_transactions,
            "transaction_count": self.transaction_count,
            "duplicate_count": self.duplicate_count,
            "updated_count": self.updated_count,
            "deleted_count": self.deleted_count
        }


# Common utility functions

def prepare_file_processing(file_id: uuid.UUID, user_id: str) -> TransactionFile:
    """
    Retrieve file record and validate it exists and belongs to the specified user.
    
    Args:
        file_id: ID of the file to process
        user_id: User ID to validate authorization
        
    Returns:
        TransactionFile if found and authorized
        
    Raises:
        NotAuthorized: If user doesn't match the file's user_id
        NotFound: If file doesn't exist
        ValueError: If file_id or user_id is None or empty
    """
    try:
        if not user_id:
            raise ValueError("User ID is required for integrity checking")
            
        # Use auth utility for authentication and existence check
        return checked_mandatory_transaction_file(file_id, user_id)
        
    except NotAuthorized as e:
        logger.error(f"User {user_id} not authorized to access file {file_id}")
        raise
    except NotFound as e:
        logger.error(f"File {file_id} not found")
        raise
    except Exception as e:
        logger.error(f"Error retrieving file {file_id}: {str(e)}")
        raise


def determine_file_format(transaction_file: TransactionFile, content_bytes: bytes)->TransactionFile:
    """
    Determine or validate the file format.
    
    Args:
        file_record: The file record to check
        content_bytes: The file content as bytes
    """
    try:

        if transaction_file.file_format:
            file_format = transaction_file.file_format
            logger.info(f"Using stored file format: {file_format}")            
        else:
            file_format = file_type_selector(content_bytes)
            logger.info(f"Detected file format: {file_format}")
            # Update file record with detected format
            update_transaction_file(transaction_file.file_id, transaction_file.user_id, {'file_format': file_format})
            transaction_file.file_format = file_format
        
        return transaction_file
    except Exception as e:
        logger.error(f"Error determining file format: {str(e)}")
        return transaction_file


def determine_file_map(transaction_file: TransactionFile) -> Optional[FileMap]:
    """
    Determine which file map to use for the file.
    
    Args:
        file_record: The file record containing mapping and account info
        
    Returns:
        FileMap if found, None otherwise
    """
    try:
        # First try to get the file map specified in the file record
        file_map = checked_optional_file_map(transaction_file.file_map_id, transaction_file.user_id)
        
        logger.info(f"Determining file map - File map ID: {transaction_file.file_map_id}, Account ID: {transaction_file.account_id}")     

        if file_map:
            logger.info(f"Using specified file map {transaction_file.file_map_id} for file {transaction_file.file_id}")
            return file_map
            
        # If no file map specified but we have an account, try to get the account's default map
        if transaction_file.account_id:
            account = checked_mandatory_account(transaction_file.account_id, transaction_file.user_id)
            if account.default_file_map_id:
                file_map = get_file_map(account.default_file_map_id)
                if file_map:
                    logger.info(f"Using account default file map for file {transaction_file.file_id}")
                    transaction_file.file_map_id = account.default_file_map_id
                    return file_map
                    
            logger.info(f"No file map found for account {transaction_file.account_id}")
            
        return None
            
    except Exception as e:
        logger.error(f"Error determining file map: {str(e)}")
        raise  # Re-raise the exception to be handled by the caller


# def parse_file_transactions(
#     transaction_file: TransactionFile,
#     content_bytes: bytes, 
# ) -> Optional[List[Transaction]]:
#     """
#     Parse transactions from file content.
    
#     Args:
#         account_id: The account ID to use
#         content_bytes: The file content as bytes
#         file_format: The format of the file
#         opening_balance: The opening balance to use
#         file_map: Optional field mapping configuration
        
#     Returns:
#         List of transactions
        
#     Raises:
#         ValueError: If parsing fails or no transactions could be parsed
#     """
#     try:
#         # Validate required parameters
#         if not checked_optional_file_map(transaction_file.file_map_id, transaction_file.user_id):
#             return None
        
            
#         # Parse transactions using the utility
#         transactions = parse_transactions(
#             transaction_file,
#             content_bytes
#         )
        
#         if not transactions:
#             logger.warning(f"No transactions could be parsed from file {transaction_file.file_id}")
#             return None
            
#         logger.info(f"Successfully parsed {len(transactions)} transactions")
#         return transactions
#     except Exception as e:
#         logger.error(f"Error parsing transactions: {str(e)}")
#         raise


def calculate_running_balances(transactions: List[Transaction], opening_balance: Optional[Decimal]) -> None:
    """
    Update running balances for all transactions in the list.
    Modifies the transactions in place.
    
    Args:
        transactions: List of transaction dictionaries to update
        opening_balance: Opening balance to start calculations from
    """
    try:
        if not opening_balance:
            logger.warning("No opening balance provided, skipping running balance calculation")
            return None
        current_balance = opening_balance
        for tx in transactions:
            current_balance += tx.amount
            tx.balance = current_balance
        logger.info(f"Calculated running balances starting from {opening_balance}")
    except Exception as e:
        logger.error(f"Error calculating running balances: {str(e)}")
        raise


def create_transactions(
    transactions: List[Transaction], 
    transaction_file: TransactionFile
) -> Tuple[int, int]:
    """
    Save transactions to the database.
    
    Args:
        transactions: List of transactions to save
        transaction_file: TransactionFile object
        
    Returns:
        Tuple of (total transaction count, duplicate count)
    """
    try:
        account = checked_mandatory_account(transaction_file.account_id, transaction_file.user_id)
        checked_mandatory_transaction_file(transaction_file.file_id, transaction_file.user_id)
        transaction_count = 0
        duplicate_count = 0

        # warn if duplicate detection has not yet been run on this list of transactions
        if not transaction_file.duplicate_count:
            logger.warning(f"Duplicate detection has not yet been run on file {transaction_file.file_id}") 
            duplicate_count = update_transaction_duplicates(transactions)
            update_transaction_file(transaction_file.file_id, transaction_file.user_id, {'duplicate_count': duplicate_count})
            logger.info(f"Late duplicate detection! Updated duplicate count for file {transaction_file.file_id} to {duplicate_count}")
        
<<<<<<< HEAD
        # Find the latest transaction date
        latest_transaction_date = max(t.date for t in transactions)
        
        # Update account's last transaction date if this is more recent
        if not account.last_transaction_date or latest_transaction_date > account.last_transaction_date:
            update_account(account.account_id, account.user_id, {'last_transaction_date': latest_transaction_date})
            logger.info(f"Updated last transaction date for account {account.account_id} to {latest_transaction_date}")
=======
        # Find the latest transaction date and its balance
        latest_transaction = max(transactions, key=lambda t: t.date)
        latest_transaction_date = latest_transaction.date
        latest_balance = latest_transaction.balance
        
        # Update account's last transaction date and balance if this is more recent
        if not account.last_transaction_date or latest_transaction_date > account.last_transaction_date:
            update_data = {
                'last_transaction_date': latest_transaction_date,
                'balance': latest_balance
            }
            update_account(account.account_id, account.user_id, update_data)
            logger.info(f"Updated last transaction date to {latest_transaction_date} and balance to {latest_balance} for account {account.account_id}")
>>>>>>> 70d896b4
        
        for transaction in transactions:
            try:
                # Add the file_id and user_id to each transaction
                transaction.file_id = transaction_file.file_id
                transaction.user_id = transaction_file.user_id
                                
                # Create and save the transaction
                create_transaction(transaction)
                transaction_count += 1
            except Exception as tx_error:
                logger.error(f"Error creating transaction: {str(tx_error)}")
                logger.error(f"Transaction data that caused error: {transaction}")
                
        return transaction_count, duplicate_count
    except Exception as e:
        logger.error(f"Error creating transactions: {str(e)}")
        raise


def update_file_status(
    transaction_file: TransactionFile, 
    transactions : List[Transaction]
):
    """
    Update file metadata after processing.
    
    Args:
        transaction_file: TransactionFile object to update
        transactions: List of transactions processed
        
    Returns:
        Updated TransactionFile object
    """


    try:
        transaction_file.processing_status = ProcessingStatus.PROCESSED
        transaction_file.processed_date = int(datetime.now().timestamp() * 1000)
        transaction_file.transaction_count = len(transactions)
        transaction_file.date_range = DateRange(startDate=transactions[0].date, endDate=transactions[-1].date)
        transaction_file.opening_balance = (transactions[0].balance  - transactions[0].amount ) if transactions[0].balance and transactions[0].amount else None
        
        # Calculate closing balance from the last processed transaction
        if transactions:
            last_transaction = transactions[-1]
            if last_transaction.balance:
                transaction_file.closing_balance = last_transaction.balance
                logger.info(f"Set closing balance to {transaction_file.closing_balance} from last transaction")
        
        logger.info(f"Updated file status for {transaction_file.file_id} to PROCESSED")
        return transaction_file
    except Exception as e:
        logger.error(f"Error updating file status: {str(e)}")
        raise


def update_transaction_duplicates(
    transactions: List[Transaction]
) -> int:
    """
    Check for duplicate transactions in a list of transactions.
    
    Args:
        transactions: List of transaction dictionaries
        
    Returns:
        Number of duplicate transactions
    """
    try:
        if not transactions:
            return 0
            
        logger.info(f"Checking for duplicate transactions")
        duplicate_count = 0
        for transaction in transactions:
            is_duplicate = check_duplicate_transaction(transaction)
            if is_duplicate:
                    transaction.status = 'duplicate'
                    duplicate_count += 1
            else:
                transaction.status = 'new'

        return duplicate_count
    except Exception as e:
        logger.error(f"Error in duplicate detection: {str(e)}")
        return 0
    
def  determine_opening_balance_from_transaction_overlap(transactions: List[Transaction]) -> Optional[Decimal]:
    """
    Determine the opening balance for a new file based on the overlap with existing transactions
    or chronologically adjacent files.
    
    Args:
        transactions: List of existing transactions
    
    Returns:
        Decimal representing the opening balance or None if no overlap or adjacent file is found
    """
    try:
        if not transactions:
            return None
        logger.info(f"Determining opening balance from transaction overlap or chronological adjacency")
            
        first_transaction = min(transactions, key=lambda tx: tx.import_order or 0)
        last_transaction = max(transactions, key=lambda tx: tx.import_order or 0)
        
        # Handle duplicates (existing logic)
        if first_transaction.status == 'duplicate':
            matching_transaction = get_transaction_by_account_and_hash(first_transaction.account_id, first_transaction.transaction_hash if first_transaction.transaction_hash else 1)
            if matching_transaction and matching_transaction.balance and matching_transaction.amount:
                logger.info(f"First transaction is duplicate, using balance {matching_transaction.balance} - amount {matching_transaction.amount}")
                money = matching_transaction.balance - matching_transaction.amount
                return money
                
        if last_transaction.status == 'duplicate':
            matching_transaction = get_transaction_by_account_and_hash(last_transaction.account_id, last_transaction.transaction_hash if last_transaction.transaction_hash else 1)
            if matching_transaction and matching_transaction.balance:
                total_amount = sum([tx.amount for tx in transactions]) 
                logger.info(f"Last transaction is duplicate, using balance {matching_transaction.balance} - amount {total_amount}")
                money = matching_transaction.balance - total_amount
                return money

        # New logic: Look for chronologically adjacent files when no duplicates found
        logger.info("No duplicate transactions found, looking for chronologically adjacent files")
        
        # Get the start date of the new file (from the first transaction)
        new_file_start_date = min(tx.date for tx in transactions)
        logger.info(f"New file start date: {new_file_start_date}({datetime.fromtimestamp(new_file_start_date/1000).strftime('%Y-%m-%d')})")
        
        # Get account ID from the first transaction
        account_id = first_transaction.account_id
        
        # Get all files for this account
        account_files = list_account_files(account_id)
        logger.info(f"Found {len(account_files)} files for account {account_id}")
        
        # Filter files that have processed date ranges and end before our new file starts
        candidate_files = []
        for file in account_files:
            logger.info(f"file.date_range.end_date: {file.date_range.end_date if file.date_range else 'None'} ({datetime.fromtimestamp(file.date_range.end_date/1000).strftime('%Y-%m-%d') if file.date_range and file.date_range.end_date else 'None'})")
            logger.info(f"Checking file {file.file_name} with date range {file.date_range} and processing status {file.processing_status}")
            logger.info(f"New file start date: {new_file_start_date}, difference: {new_file_start_date - file.date_range.end_date if file.date_range and file.date_range.end_date else 0}")
            if (file.date_range and 
                file.date_range.end_date and 
                file.date_range.end_date <= new_file_start_date and
                file.processing_status == ProcessingStatus.PROCESSED):
                candidate_files.append(file)
        
        if not candidate_files:
            logger.info("No chronologically adjacent files found")
            return None
            
        # Sort by end date descending to get the file that ends closest to our start date
        candidate_files.sort(key=lambda f: f.date_range.end_date, reverse=True)
        closest_previous_file = candidate_files[0]
        logger.info(f"candidate_files: {candidate_files}")
        
        logger.info(f"Found chronologically adjacent file: {closest_previous_file.file_name} ending on {closest_previous_file.date_range.end_date}")
        
        # Get the last transaction from that file to use its balance
        previous_file_transactions = list_file_transactions(closest_previous_file.file_id)
        if not previous_file_transactions:
            logger.info(f"No transactions found in previous file {closest_previous_file.file_id}")
            return None
            
        # Sort by import order to get the last transaction
        previous_file_transactions.sort(key=lambda tx: tx.import_order or 0)
        last_transaction_from_previous_file = previous_file_transactions[-1]
        
        if last_transaction_from_previous_file.balance:
            logger.info(f"Using balance from last transaction of chronologically adjacent file: {last_transaction_from_previous_file.balance}")
            return last_transaction_from_previous_file.balance
        else:
            logger.info("Last transaction from previous file has no balance")
            return None
            
        logger.info(f"No opening balance found from transaction overlap or chronological adjacency")        
        return None
    except Exception as e:
        logger.error(f"Error determining opening balance: {str(e)}")
        return None


# def process_new_file(transaction_file: TransactionFile, content_bytes: bytes) -> FileProcessorResponse:
#     """Process a newly uploaded file."""
#     # For new files, there's no old transaction file, so pass None
#     return process_file(transaction_file)

def update_opening_balance(transaction_file: TransactionFile) -> FileProcessorResponse:
    """Update a file's opening balance without reprocessing transactions."""

    if not transaction_file.opening_balance:
        raise ValueError("New opening balance is required")
    return process_file(transaction_file)
         

def change_file_account(transaction_file: TransactionFile) -> FileProcessorResponse:
    """Reassign a file to a different account."""

    # Get old transaction_file
    old_transaction_file = checked_mandatory_transaction_file(transaction_file.file_id, transaction_file.user_id)
    if not transaction_file.currency:
        raise ValueError("Currency is required")
    # Validate new account
    account = checked_mandatory_account(transaction_file.account_id, transaction_file.user_id)

    # Update file record with new account ID
    update_transaction_file(transaction_file.file_id, transaction_file.user_id, {'account_id': transaction_file.account_id})

    # Get existing transactions
    transactions = list_file_transactions(transaction_file.file_id)
    if transactions:
        update_transaction_duplicates(transactions)
        # Determine opening balance from transaction overlap
        opening_balance = determine_opening_balance_from_transaction_overlap(transactions)
        transaction_file.opening_balance = opening_balance if opening_balance else transaction_file.opening_balance
        # Calculate running balances
        if transaction_file.opening_balance:
            calculate_running_balances(transactions, transaction_file.opening_balance)
        # Update account ID for all transactions
        for tx in transactions:
            tx.account_id = uuid.UUID(account.account_id) if isinstance(account.account_id, str) else account.account_id
            update_transaction(tx)
            
    return FileProcessorResponse(
        message="File account updated successfully",
        transactions=transactions,
        transaction_count=len(transactions) if transactions else 0
    )
        
def set_defaults_from_account(transaction_file: TransactionFile)->TransactionFile:
    """
    If account_id set, use defaults from account
    """
    if transaction_file.account_id:
        account = checked_mandatory_account(transaction_file.account_id, transaction_file.user_id)
        # Ensure currency assignment is safe (account.currency should already be Currency enum)
        logger.info(f"Setting currency from account {account.currency}, type {type(account.currency)}")
        if not transaction_file.currency and account.currency:
            transaction_file.currency = account.currency
        transaction_file.file_map_id = account.default_file_map_id if not transaction_file.file_map_id else transaction_file.file_map_id
    return transaction_file

def set_defaults_into_account(transaction_file: TransactionFile)->Optional[Account]:
    account: Optional[Account] = checked_optional_account(transaction_file.account_id, transaction_file.user_id)
    """
    If account_id set, use defaults from account
    """
    if account:
        update = {}
        if transaction_file.currency:
            update['currency'] = transaction_file.currency
        if transaction_file.file_map_id:
            update['default_file_map_id'] = transaction_file.file_map_id
        logger.info(f"Updating account {account.account_id} with {update}")
        if update:  
            update_account(account.account_id, account.user_id, update)
    return account

def update_file_object(transaction_file: TransactionFile, transations: List[Transaction])->TransactionFile:
    """
    Update the transaction file object with new metadata, eg, start end date, transactioncount, opening balance, currency, closing balance
    """
    transaction_file.date_range = DateRange(startDate=transations[0].date, endDate=transations[-1].date)
    transaction_file.transaction_count = len(transations)
    
    # Calculate closing balance from the last processed transaction
    if transations:
        last_transaction = transations[-1]
        if last_transaction.balance:
            transaction_file.closing_balance = last_transaction.balance
            logger.info(f"Set closing balance to {transaction_file.closing_balance} from last transaction")
    
    return transaction_file

def update_file(old_transaction_file: Optional[TransactionFile], transaction_file: TransactionFile) -> FileProcessorResponse:
    """
    Update a file's metadata and cascade updates to transactions and other files.
    Steps:
    1. set defaults from account where known
    2. delete existing transactions
    3. re parse the file with the current filemap, opening balance, and currency where known
    4. check new transactions are duplicates
    5. calculate opening balance if possible from duplicates   
    6. calculate running balances
    7. update the transaction file object with new metadata, eg, start end date, transactioncount, opening balance, currency
    8. feed defaults back into account
    9. update account db object, transaction file db object and delete old transaction objects write out fresh db objects
    10. return an approriate response object
    """
    logger.info(f"Updating from transaction file {old_transaction_file} to {transaction_file}")
    try:
        transaction_file = set_defaults_from_account(transaction_file)
        if not old_transaction_file:
            create_transaction_file(transaction_file)
        if old_transaction_file:
            delete_transactions_for_file(old_transaction_file.file_id)
        transactions = reparse_file(transaction_file)
        transaction_file.transaction_count = len(transactions) if transactions else 0
        if transactions:
            transaction_file.duplicate_count = update_transaction_duplicates(transactions)
            if not transaction_file.opening_balance:
                opening_balance = determine_opening_balance_from_transaction_overlap(transactions)
                transaction_file.opening_balance = opening_balance if opening_balance else transaction_file.opening_balance
            calculate_running_balances(transactions, transaction_file.opening_balance)
            update_file_object(transaction_file, transactions)
        if transactions and transaction_file.opening_balance and transaction_file.currency:
            create_transactions(transactions, transaction_file)
            # Update processing status to PROCESSED
            update_file_status(transaction_file, transactions)
        set_defaults_into_account(transaction_file)
        logger.info(f"Updating transaction file object {transaction_file.to_dynamodb_item()}")
        update_transaction_file_object(transaction_file)
        return FileProcessorResponse(
            message="File updated successfully",
            transaction_count=transaction_file.transaction_count,
            duplicate_count=transaction_file.duplicate_count if transaction_file.duplicate_count else 0,
            transactions=transactions
        )
    except Exception as e:
        logger.error(f"Error updating file: {str(e)}")
        raise

def reparse_file(transaction_file: TransactionFile) -> Optional[List[Transaction]]:
    """transaction_count=len(transactions) if transactions else 0
    Reparse a file with the current filemap, opening balance, and currency where known
    Steps:
    1. load file from S3
    2. parse file with the current filemap, opening balance, and currency where known
    3. return the transaction list 
    """
    try:
        content_bytes = get_file_content(transaction_file.file_id)
        if not content_bytes:
            raise NotFound("File content not found")
        return parse_transactions(transaction_file, content_bytes)
    except Exception as e:
        logger.error(f"Error reparsing file: {str(e)}")
        #show stack trace
        logger.error(traceback.format_exc())
        raise

def process_file(transaction_file: TransactionFile) -> FileProcessorResponse:
    """
    Legacy entry point that routes to appropriate handler based on context.
    
    Args:
        file_id: ID of the file to process
        account_id: ID of the account to process with
        user_id: ID of the user who owns the file
        
    Returns:
        API Gateway response with processing results
    """
    logger.info(f"Processing file {transaction_file}")
    old_transaction_file = checked_optional_transaction_file(transaction_file.file_id, transaction_file.user_id)
    #return upsert_file(old_transaction_file, transaction_file)
    transaction_file = set_defaults_from_account(transaction_file)
    if not old_transaction_file:
        create_transaction_file(transaction_file)
    return update_file(old_transaction_file, transaction_file)

                

<|MERGE_RESOLUTION|>--- conflicted
+++ resolved
@@ -279,15 +279,6 @@
             update_transaction_file(transaction_file.file_id, transaction_file.user_id, {'duplicate_count': duplicate_count})
             logger.info(f"Late duplicate detection! Updated duplicate count for file {transaction_file.file_id} to {duplicate_count}")
         
-<<<<<<< HEAD
-        # Find the latest transaction date
-        latest_transaction_date = max(t.date for t in transactions)
-        
-        # Update account's last transaction date if this is more recent
-        if not account.last_transaction_date or latest_transaction_date > account.last_transaction_date:
-            update_account(account.account_id, account.user_id, {'last_transaction_date': latest_transaction_date})
-            logger.info(f"Updated last transaction date for account {account.account_id} to {latest_transaction_date}")
-=======
         # Find the latest transaction date and its balance
         latest_transaction = max(transactions, key=lambda t: t.date)
         latest_transaction_date = latest_transaction.date
@@ -301,7 +292,6 @@
             }
             update_account(account.account_id, account.user_id, update_data)
             logger.info(f"Updated last transaction date to {latest_transaction_date} and balance to {latest_balance} for account {account.account_id}")
->>>>>>> 70d896b4
         
         for transaction in transactions:
             try:
