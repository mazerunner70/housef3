--- conflicted
+++ resolved
@@ -48,15 +48,6 @@
                     >
                         {name}
                     </h3>
-<<<<<<< HEAD
-                    <div className="account-balance">
-                        <CurrencyDisplay 
-                            amount={Number(balance || 0)} 
-                            currency={currency}
-                            showSign={true}
-                        />
-                    </div>
-=======
                 </div>
                 <div className="account-balance">
                     <CurrencyDisplay 
@@ -64,7 +55,6 @@
                         currency={currency}
                         showSign={true}
                     />
->>>>>>> 70d896b4
                 </div>
             </div>
             
