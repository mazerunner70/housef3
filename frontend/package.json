--- conflicted
+++ resolved
@@ -14,13 +14,8 @@
     "test:coverage": "jest --coverage"
   },
   "dependencies": {
-<<<<<<< HEAD
     "@aws-sdk/client-cognito-identity-provider": "^3.873.0",
-    "@tanstack/react-query": "^5.85.3",
-=======
-    "@aws-sdk/client-cognito-identity-provider": "^3.865.0",
     "@tanstack/react-query": "^5.85.5",
->>>>>>> 6936e934
     "@types/react-router-dom": "^5.3.3",
     "apexcharts": "^4.7.0",
     "consola": "^3.4.2",
