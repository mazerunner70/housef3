{
  "name": "frontend",
  "private": true,
  "version": "0.0.0",
  "type": "module",
  "scripts": {
    "dev": "vite",
    "build": "tsc && vite build",
    "lint": "eslint . --ext ts,tsx --report-unused-disable-directives --max-warnings 0",
    "preview": "vite preview",
    "deploy": "bash ../scripts/build-and-deploy.sh",
    "test": "jest",
    "test:watch": "jest --watch",
    "test:coverage": "jest --coverage"
  },
  "dependencies": {
<<<<<<< HEAD
    "@tanstack/react-query": "^5.87.1",
    "@aws-sdk/client-cognito-identity-provider": "^3.888.0",
=======
    "@tanstack/react-query": "^5.87.4",
    "@aws-sdk/client-cognito-identity-provider": "^3.883.0",
>>>>>>> 63038ffc
    "@types/react-router-dom": "^5.3.3",
    "apexcharts": "^4.7.0",
    "consola": "^3.4.2",
    "decimal.js": "^10.6.0",
    "react": "^19.1.1",
    "react-apexcharts": "^1.7.0",
    "zod": "^4.1.5",
    "react-dom": "^19.1.1",
    "react-router-dom": "^7.8.2",
    "zustand": "^5.0.8"
  },
  "devDependencies": {
    "@eslint/js": "^9.21.0",
    "@tanstack/react-query-devtools": "^5.77.2",
    "@testing-library/jest-dom": "^6.6.3",
    "@testing-library/react": "^16.0.0",
    "@testing-library/user-event": "^14.5.2",
    "@types/jest": "^29.5.0",
    "@types/react": "^19.0.10",
    "@types/react-dom": "^19.0.4",
    "@types/uuid": "^10.0.0",
    "@vitejs/plugin-react": "^4.3.4",
    "eslint": "^9.21.0",
    "eslint-plugin-react-hooks": "^5.1.0",
    "eslint-plugin-react-refresh": "^0.4.19",
    "globals": "^15.15.0",
    "identity-obj-proxy": "^3.0.0",
    "jest": "^29.5.0",
    "jest-environment-jsdom": "^29.7.0",
    "ts-jest": "^29.1.0",
    "typescript": "^5.9.2",
    "typescript-eslint": "^8.40.0",
    "vite": "^6.2.0"
  }
}<|MERGE_RESOLUTION|>--- conflicted
+++ resolved
@@ -14,13 +14,8 @@
     "test:coverage": "jest --coverage"
   },
   "dependencies": {
-<<<<<<< HEAD
-    "@tanstack/react-query": "^5.87.1",
     "@aws-sdk/client-cognito-identity-provider": "^3.888.0",
-=======
     "@tanstack/react-query": "^5.87.4",
-    "@aws-sdk/client-cognito-identity-provider": "^3.883.0",
->>>>>>> 63038ffc
     "@types/react-router-dom": "^5.3.3",
     "apexcharts": "^4.7.0",
     "consola": "^3.4.2",
