--- conflicted
+++ resolved
@@ -14,13 +14,8 @@
     "test:coverage": "jest --coverage"
   },
   "dependencies": {
-<<<<<<< HEAD
     "@aws-sdk/client-cognito-identity-provider": "^3.830.0",
-    "@tanstack/react-query": "^5.74.4",
-=======
-    "@aws-sdk/client-cognito-identity-provider": "^3.782.0",
     "@tanstack/react-query": "^5.80.10",
->>>>>>> 3fb1317a
     "@types/react-router-dom": "^5.3.3",
     "apexcharts": "^4.7.0",
     "decimal.js": "^10.5.0",
