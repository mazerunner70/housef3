--- conflicted
+++ resolved
@@ -23,13 +23,9 @@
     "react": "^19.1.1",
     "react-apexcharts": "^1.7.0",
     "react-dom": "^19.0.0",
-<<<<<<< HEAD
-    "react-router-dom": "^7.7.1",
     "zod": "^4.0.17",
-=======
     "react-router-dom": "^7.8.1",
-    "zod": "^4.0.0",
->>>>>>> de0f323b
+
     "zustand": "^5.0.6"
   },
   "devDependencies": {
